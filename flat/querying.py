# Copyright (C) 2023-2024 Jure Cerar
#
# This program is free software: you can redistribute it and/or modify
# it under the terms of the GNU General Public License as published by
# the Free Software Foundation, either version 3 of the License, or
# (at your option) any later version.
#
# This program is distributed in the hope that it will be useful,
# but WITHOUT ANY WARRANTY; without even the implied warranty of
# MERCHANTABILITY or FITNESS FOR A PARTICULAR PURPOSE.  See the
# GNU General Public License for more details.
#
# You should have received a copy of the GNU General Public License
# along with this program.  If not, see <https://www.gnu.org/licenses/>.

from pymol import cmd, CmdException, cgo
import numpy as np

@cmd.extend
def count(selection="all", *, _self=cmd):
    """
    DESCRIPTION
        Count number of atoms, residues, and mass in selection.
    USAGE
        count [ selection ]
    ARGUMENTS
        selection = str: Atom selection. {default: all}
    """
    # Get model
    model = _self.get_model(f"({selection})")
    if not model.atom:
        raise CmdException("Empty selection!")
    # Get properties: mass, num. atoms and residues
    mass = model.get_mass()
    n_residues = len(model.get_residues())
    n_atoms = model.nAtom
    # Print out info
    print(f"Atom(s): {n_atoms}")
    print(f"Residue(s): {n_residues}")
    if mass < 1e3:
        print(f"Mass: {mass:.3f} Da")
    elif mass < 1e6:
        print(f"Mass: {mass/1e3:.3f} kDa")
    else:
        print(f"Mass: {mass/1e6:.3f} MDa")
    return (n_atoms, n_residues, mass)


@cmd.extend
def length(selection="all", num=10, *, _self=cmd):
    """
    DESCRIPTION
        Return the chain, residue, and atoms lengths in selection.
    USAGE
        length [ selection [, num ]]
    ARGUMENTS
        selection = str: Atom selection. {default: all}
        num = str: Number of list items to display. {default: 10}
    """
    num = int(num)
    if len(_self.get_object_list(selection)) > 1:
        raise CmdException("Multiple object in selection.")
    model = _self.get_model(selection)

    def truncate(lst, n):
        """ Return truncated list for writing """
        if n >= len(lst):
            string = str(lst)
        elif n < 1:
            string = str(lst)
        elif n == 1:
            string = str(lst[:1])[:-1]
            string += ", ... ]"
        else:
            lower = int(n // 2)
            upper = len(lst) + lower - n
            string = str(lst[:lower])[:-1]
            string += ", ... "
            string += str(lst[upper:])[1:]
        return string
    
    # Chains
    chain = _self.get_chains(selection)
    print("Chains:", len(chain), truncate(chain, num))
    # Residues
    residue = [int(model.atom[i].resi) for i in range(model.nAtom)]
    residue = list(dict.fromkeys(residue))
    print("Residues:", len(residue), truncate(residue, num))
    # Atoms
    atoms = [model.atom[i].index for i in range(model.nAtom)]
    atoms = list(dict.fromkeys(atoms))
    print("Atoms:", len(atoms), truncate(atoms, num))
    return


@cmd.extend
def get_sasa(selection, state=0, dot_density=4, *, quiet=1, _self=cmd):
    """
    DESCRIPTION
        Get solvent accesible surface area for selection.
    USAGE
        get_sasa selection [, state [, dot_density ]]
    """
    state, dot_density, quiet = int(state), int(dot_density), int(quiet)
    if state < 1:
        state = _self.get_state()
    tmp = _self.get_unused_name("_tmp")
    _self.create(tmp, selection, state, 1, zoom=0, quiet=1)
    _self.set("dot_solvent", 1, tmp)
    if dot_density > -1:
        _self.set("dot_density", dot_density, tmp)
    sasa = _self.get_area(tmp, quiet=quiet)
    _self.delete(tmp)
    return sasa


@cmd.extend
def iterate_to_list(selection, expression, *, space=None, _self=cmd):
    """
    DESCRIPTION
        Capture "iterate" results in a list.
    USAGE
        iterate_to_list selection, expression
    """
    outlist = []
    _self.iterate(
        selection,
        "outlist.append(({}))".format(expression),
        space=dict(space or (), outlist=outlist),
    )
    return outlist


@cmd.extend
def ext_coef(selection="all", state=-1, *, quiet=0, _self=cmd):
    """
    DESCRIPTION
        Calculate extinction coefficient and absorbance for native and folded protein.
    USAGE
        ext_coef [ selection [, state ]]
    LITERATURE
        C.N. Pace, et. al, Protein Sci., 1995, doi:10.1002/pro.5560041120
        H. Edelhoch, Biochemistry, 1967, doi:10.1021/bi00859a010
        C.G. Gill & P.H. von Hippel, Anal. Biochem., 1989, doi:10.1016/0003-2697(89)90602-7
    """
    state, quiet = int(state), int(quiet)
    nW = _self.count_atoms(f"({selection}) & resn TRP & guide", state=state)
    nY = _self.count_atoms(f"({selection}) & resn TYR & guide", state=state)
    nS = _self.count_atoms(f"({selection}) & resn CYS+CYS2 & guide", state=state)
    nSS = _self.count_atoms(f"({selection}) & (CYS+CYS2/SG and bound_to CYS+CYS2/SG)", state=state)
    # If not higher structure data is avaliable (i.e. calculating from fasta)
    nSS = nS if nSS == 0 else nSS
    # Calculate extinction coefficeint and absorbance at 1 mg/ml for native protein
    mass = _self.get_model(selection).get_mass()
    coef = nW * 5500 + nY * 1490 + nSS * 62.5
    abs = coef / mass
    coef0 = nW * 5500 + nY * 1490
    abs0 = coef0 / mass
    if not quiet:
        print("Extinction coefficients are in units of M^-1 cm^-1, at 280 nm measured in water.")
        print("")
        print(f"Ext. coefficient: {coef:.0f}")
        print(f"Abs 0.1% (=1 mg/mL): {abs:.3f}, for native protein.")
        print("")
        print(f"Ext. coefficient: {coef0:.0f}")
        print(f"Abs 0.1% (=1 mg/mL): {abs0:.3f}, for denatured protein.")

    return ((coef, abs), (coef0, abs0))


@cmd.extend
def get_seq(selection, chainbreak="/", unknown="X", quiet=1, *, _self=cmd):
    """
    DESCRIPTION
        Gets the one-letter sequence, including residues without coordinates.
    USAGE
        get_seq selection [, chainbreak [, unknown ]]
    """
    # See: https://github.com/speleo3/pymol-psico/blob/master/psico/modelling.py#L427
    from . import one_letter

    seq_list = []
    _self.iterate(
        f"({selection}) & polymer",
        "seq_list.append((resn, resv))",
        space=locals(),
    )

    def seqbuilder():
        prev_resv = None
        for resn, resv in seq_list:
            if resv != prev_resv:
                if prev_resv is not None and resv != prev_resv + 1:
                    yield chainbreak
                if resn in one_letter:
                    yield one_letter[resn]
                else:
                    print(f"Warning: unknown residue '{resn}'")
                    yield unknown
                prev_resv = resv
    
    seq = seqbuilder()

    if not quiet:
        print("get_seq:", "".join(seq))

    return "".join(seq)


@cmd.extend
def get_ss(selection="all", chainbreak="/", unknown="-",  *, quiet=1, _self=cmd):
    """
    DESCRIPTION
        Get secondary structure of selection as string  
    USAGE
        get_ss [ selection [, chainbreak [, unknown ]]]
    """
    res_list = []
    _self.iterate(
        f"bca. ({selection})",
        "res_list.append((resv, ss))",
        space=locals()
    )

    seq = list()
    prev_resv = None
    for resv, ss in res_list:
        if resv != prev_resv:
            if prev_resv is not None and resv != prev_resv + 1:
                seq.append(chainbreak)
            if ss in ["S", "H"]:
                seq.append(ss)
            else:
                seq.append(unknown)
            prev_resv = resv

    if not int(quiet):
        print("get_ss:", "".join(seq))

    return "".join(seq)


@cmd.extend
def get_dipole(selection="all", state=0, var="formal_charge", vis=1, quiet=1, *, _self=cmd):
    """
    DESCRIPTION
        Get electric dipole momentum for atoms in selection. For VAR use
        either 'partial_charge' or 'formal_charge'. 
    USAGE
        get_dipole [ selection [, state [, var [, vis ]]]]
    ARGUMENTS
        selection = str: Atom selection {default: all}
        state = int: Object state (0 for current state). {default: 0}
        var = str: Property used for calculation. {default: "formal_charge"}
        vis = int: Visualize output. {default: 1}
    """
    state, vis, quiet = int(state), int(vis), int(quiet)

    bfact = []
    _self.iterate_state(state, selection, f"bfact.append({var})", space=locals())
    com = np.array(_self.centerofmass(selection, state))
    xyz = np.array(_self.get_coords(selection, state))
    bfact = np.array(bfact, dtype=float)

    if not any(bfact) or len(bfact) == 0:
       raise CmdException(f"Property '{var}' not assigned?")

    dipole = np.zeros(3)
    for i in range(len(xyz)):
        dipole += bfact[i] * (xyz[i] - com)

    dipole /= 0.2081943  # From [e*nm] to [D]

    if not quiet:
        print(
            " Util: Dipole_moment =",
            f"{np.linalg.norm(dipole):.3f} D",
            np.array2string(dipole, precision=2)
        )

    if vis:
        color1 = _self.get_color_tuple("red")
        color2 = _self.get_color_tuple("blue")

        # Scale arrow shape
        radius = 0.5
        hlength = radius * 3.0
        hradius = hlength * 0.6

        vmin, vmax = _self.get_extent(selection, state)
        norm = np.linalg.norm(np.array(vmax) - np.array(vmin))
        v = dipole / np.linalg.norm(dipole) * norm / 2

        xyz1 = com - v
        xyz2 = com + v
        xyz3 = xyz2 + v / np.linalg.norm(v) * hlength

        name = _self.get_unused_name("dipole")
        obj = [
            cgo.CYLINDER, *xyz1, *xyz2, radius, *color1, *color2,
            cgo.CONE, *xyz2, *xyz3, hradius, 0.0, *color2, *color2, 1.0, 0.0,
        ]
        _self.load_cgo(obj, name, state=state, zoom=1)

    return dipole


@cmd.extend
<<<<<<< HEAD
def density(selection="all", state=0, *, quiet=1, _self=cmd):
    """
    DESCRIPTION
        Calculate density of current state
    USAGE
       density [ selection [, state ]]
    ARGUMENTS
        selection = str: Atom selection {default: all}
        state = int: Object state (0 for current state). {default: 0}
    """
    if not state:
        state = _self.get_state()

    model = _self.get_model(selection, state)
    symmetry = _self.get_symmetry(selection, state)

    if not symmetry:
        raise ValueError("No symmetry defined")

    volume = np.array(symmetry[0:3]).prod()
    mass = model.get_mass()
    density = mass / volume / 6.022 * 10 ** 4 

    if not quiet:
        print(f"Util: density = {density:.3f} kg/m^3")

    return density


@cmd.extend
=======
>>>>>>> 9136ab53
def rgyro(selection="all", state=0, vis=1, *, quiet=1, _self=cmd):
    """
    DESCRIPTION
        ...
    USAGE
        rgyro [ selection [, state [, vis ]]]
    ARGUMENTS
        selection = str: Atom selection {default: all}
        state = int: Object state (0 for current state). {default: 0}
        vis = int: Visualize output. {default: 1}
    """
    state, vis, quiet = int(state), int(vis), int(quiet)

    model = cmd.get_model(selection, state).atom
    xyz = np.array([i.coord for i in model])
    mass = np.array([i.get_mass() for i in model])
    com = cmd.centerofmass(selection, state)    

    r2 = np.sum((xyz - com) ** 2, axis=1)
    rog = np.sqrt(np.sum(mass * r2) / np.sum(mass))

    if not quiet:
        print(
            " Util: radius_of_gyration =",
            np.array2string(rog, precision=3), "Å"
        )

    if vis:
        object = "rog"
        cmd.pseudoatom(object, pos=com, state=state, vdw=rog)
        cmd.show("spheres", object)
        cmd.set("sphere_transparency", 0.5, object)

    return rog


@cmd.extend
def get_longest_distance(selection="(all)", vis=1, *, _self=cmd):
    """
    DESCRIPTION
        Get longest distance in a selection.
    USAGE
        get_longest_distance [ selection [, vis ]]
    """
    from scipy import spatial

    xyz = np.array(_self.get_coords(selection, 1))

    # Find 2 points with largest distance (Convex Hull)
    xyz_hull = xyz[spatial.ConvexHull(xyz).vertices]
    dist_mat = spatial.distance_matrix(xyz_hull, xyz_hull)
    i, j = np.unravel_index(dist_mat.argmax(), dist_mat.shape)
    longest = xyz_hull[i] - xyz_hull[j]

    if vis:
        point_a = _self.get_unused_name("_point_A")
        point_b = _self.get_unused_name("_point_B")
        _self.pseudoatom(point_a, pos=xyz_hull[i].tolist())
        _self.pseudoatom(point_b, pos=xyz_hull[j].tolist())
        _self.distance(
            _self.get_unused_name("distance"),
            point_a,
            point_b,
            mode=0,
        )
        _self.delete(point_a)
        _self.delete(point_b)

    return longest


@cmd.extend
def get_raw_distances(names='', state=1, selection='all', quiet=1, *, _self=cmd):
    """
    DESCRIPTION
        Get the list of pair items from distance objects. Each list item is a
        tuple of (index1, index2, distance).
        Based on a script from Takanori Nakane, posted on pymol-users mailing list:
        http://www.mail-archive.com/pymol-users@lists.sourceforge.net/msg10143.html
    ARGUMENTS
        names = string: names of distance objects (no wildcards!) {default: all measurement objects}
        state = integer: object state {default: 1}
        selection = string: atom selection {default: all}
    SEE ALSO
        select_distances, cmd.find_pairs, cmd.get_raw_alignment
    """
    from pymol.chempy import cpv

    state, quiet = int(state), int(quiet)
    if state < 1:
        state = _self.get_state()

    valid_names = _self.get_names_of_type('object:measurement')
    if names == '':
        names = ' '.join(valid_names)
    else:
        for name in names.split():
            if name not in valid_names:
                print(' Error: no such distance object: ' + name)
                raise CmdException

    raw_objects = _self.get_session(names, 1, 1, 0, 0)['names']

    xyz2idx = {}
    _self.iterate_state(
        state,
        selection,
        'xyz2idx[x,y,z] = (model,index)',
        space=locals()
    )

    r = []
    for obj in raw_objects:
        try:
            points = obj[5][2][state - 1][1]
            if points is None:
                raise ValueError
        except (KeyError, ValueError):
            continue
        for i in range(0, len(points), 6):
            xyz1 = tuple(points[i:i + 3])
            xyz2 = tuple(points[i + 3:i + 6])
            try:
                r.append(
                    (
                        xyz2idx[xyz1],
                        xyz2idx[xyz2],
                        cpv.distance(xyz1, xyz2)
                    )
                )
                if not quiet:
                    print(' get_raw_distances: ' + str(r[-1]))
            except KeyError:
                if quiet < 0:
                    print(' Debug: no index for %s %s' % (xyz1, xyz2))
    return r


@cmd.extend
def get_contacts(selection1, selection2, name="contacts", cutoff = [3.6, 4.0, 4.8], state=0, *, _self=cmd):
    """
    DESCRIPTION
        Returns the average number of each contacts between two selections (the good, the bad,
        and the ugly): hydrogen bonds, salt bridges, pi-cation, and pi-pi interactions.
    USAGE
        get_contacts selection1, selection2 [ name [, cutoff [, state ]]]
    ARGUMENTS
        selection1, selection2 = str: Atom selection
        name = str: Name of output group {default: "contacts"}
        cutoff = list: Cutoff distance for each type of interaction {default: [3.6, 4.0, 4.8]}
        state = int: Object state {default: 0 (all states)}
    NOTES
        pi-pi interactions for identical selections not working properly.
    PYTHON API
        cmd.show_contacts(...) -> list
    SEE ALSO
        get_raw_distances
    """
    state = int(state)

    # Check for empty selections
    if not _self.get_object_list(selection1):
        raise CmdException(f"Empty selection: {selection1}")
    if not _self.get_object_list(selection2):
        raise CmdException(f"Empty selection: {selection2}")

    # Generate new empty group
    name = _self.get_legal_name(name)
    _self.delete(name)
    _self.group(name)

    result = [0, 0, 0, 0]

    def get_aromatic(selection, name):
        """ Generate aromatic centers as pseudo-atoms """
        residues = []
        _self.iterate(
            f"({selection}) & (bca. resn PHE+TYR+TRP)",
            "residues.append((chain,resn,resi))",
            space=locals()
        )
        for chain, resn, resi in residues:
            selection = f"///{chain}/{resn}`{resi}/"
            if resn == "PHE":
                selection += "CG+CZ"
            elif resn == "TYR":
                selection += "CG+CZ"
            elif resn == "TRP":
                selection += "CE*+CZ*"
            _self.pseudoatom(name, selection)
        return


    try:
        # Get aromatic pseudo-atoms for each selections
        get_aromatic(selection1, "aromatic1")
        get_aromatic(selection2, "aromatic2")

        # ----------------------
        # hydrogen bonds
        _self.distance(
            "hbond",
            f"{selection1} & (donor|acceptor)",
            f"{selection2} & (donor|acceptor)",
            cutoff=cutoff[0],
            mode=2,
            state=state,
        )
        result[0] = len(get_raw_distances("hbond", state))
        _self.set("dash_color", "yellow", "hbond")
        _self.group(name, "hbond")

        # ----------------------
        # salt bridges
        _self.distance(
            "salt_bridge",
            f"{selection1} & (fc. < 0 | fc. > 0)",
            f"{selection2} & (fc. < 0 | fc. > 0)",
            cutoff=cutoff[1],
            mode=0,
            state=state,
        )
        result[1] = len(get_raw_distances("salt_bridge", state))
        _self.set("dash_color", "red", "salt_bridge")
        _self.group(name, "salt_bridge")

        # ----------------------
        # pi-cation bonds
        _self.distance(
            f"pi-cation",
            f"{selection1} & fc. > 0",
            "?aromatic2",
            cutoff=cutoff[1],
            mode=0,
            state=state,
        )
        _self.distance(
            f"pi-cation",
            "?aromatic1",
            f"{selection2} & fc. > 0",
            cutoff=cutoff[1],
            mode=0,
            state=state,
        )
        result[2] = len(get_raw_distances("pi-cation", state))
        _self.set("dash_color", "purple", "pi-cation")
        _self.group(name, "pi-cation")

        # ----------------------
        # pi-pi bonds
        _self.distance(
            "pi-pi",
            "?aromatic1",
            "?aromatic2",
            cutoff=cutoff[2],
            mode=0,
            state=state,
        )
        result[3] = len(get_raw_distances("pi-pi", state))
        _self.set("dash_color", "gray", "pi-pi")
        _self.group(name, "pi-pi")

    finally:
        _self.delete("aromatic1")
        _self.delete("aromatic2")

    # Normalize to number of frames
    if not state:
        num_states = _self.count_states()
        result = [r / num_states for r in result]

    return result


# Autocomplete
cmd.auto_arg[0].update({
    "count": cmd.auto_arg[0]["zoom"],
    "length": cmd.auto_arg[0]["zoom"],
    "get_sasa": cmd.auto_arg[0]["zoom"],
    "iterate_to_list": cmd.auto_arg[0]["zoom"],
    "ext_coef": cmd.auto_arg[0]["zoom"],
    "get_seq": cmd.auto_arg[0]["zoom"],
    "get_ss": cmd.auto_arg[0]["zoom"],
    "get_dipole": cmd.auto_arg[0]["zoom"],
    "get_longest_distance": cmd.auto_arg[0]["zoom"],
    "get_contacts": cmd.auto_arg[0]["zoom"],
})
cmd.auto_arg[1].update({
    "iterate_to_list": cmd.auto_arg[0]["spectrum"],
    "get_contacts": cmd.auto_arg[0]["zoom"],
})<|MERGE_RESOLUTION|>--- conflicted
+++ resolved
@@ -306,7 +306,6 @@
 
 
 @cmd.extend
-<<<<<<< HEAD
 def density(selection="all", state=0, *, quiet=1, _self=cmd):
     """
     DESCRIPTION
@@ -337,8 +336,6 @@
 
 
 @cmd.extend
-=======
->>>>>>> 9136ab53
 def rgyro(selection="all", state=0, vis=1, *, quiet=1, _self=cmd):
     """
     DESCRIPTION
@@ -623,6 +620,8 @@
     "get_seq": cmd.auto_arg[0]["zoom"],
     "get_ss": cmd.auto_arg[0]["zoom"],
     "get_dipole": cmd.auto_arg[0]["zoom"],
+    "density": cmd.auto_arg[0]["zoom"],
+    "rgyro": cmd.auto_arg[0]["zoom"],
     "get_longest_distance": cmd.auto_arg[0]["zoom"],
     "get_contacts": cmd.auto_arg[0]["zoom"],
 })
